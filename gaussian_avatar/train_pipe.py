--- conflicted
+++ resolved
@@ -110,12 +110,7 @@
                 plt.imsave(gt_save_path, target_images.squeeze(0)[0].detach().cpu().numpy())
             
             pbar.set_postfix({'l1': losses['l1'].item(),'ssim': losses['ssim'].item()})
-<<<<<<< HEAD
-                    
-        # Print average loss for the epoch
-=======
         
->>>>>>> cc578913
         avg_loss = total_loss / len(dataloader)
         print(f"Epoch [{epoch+1}/{args.num_epochs}], Average Loss: {avg_loss:.4f}")
 
