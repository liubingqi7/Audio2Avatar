import torch
import os
from models.core.net import GaussianNet, AnimationNet
from datasets.dataset_video import VideoDataset
from argparse import ArgumentParser
from datasets.utils import collate_fn
import matplotlib.pyplot as plt
import torch.nn as nn
from tqdm import tqdm
from models.utils.loss_utils import l1_loss, ssim

def main():
    parser = ArgumentParser()
    parser = ArgumentParser(description="Video Dataset Parameters")
    
    parser.add_argument('--data_folder', type=str, default="data/gs_data/data/m4c_processed", 
                        help='Path to the folder containing video data.')
    parser.add_argument('--clip_length', type=int, default=1, 
                        help='Length of each video clip.')
    parser.add_argument('--clip_overlap', type=int, default=0, 
                        help='Overlap between video clips. If None, defaults to half of clip_length.')
    parser.add_argument('--device', type=str, default='cuda', 
                        help='Device to use for training.')
    parser.add_argument('--smplx_model_path', type=str, default='/media/qizhu/Expansion/SMPL_SMPLX/SMPL_models/smpl/SMPL_NEUTRAL.pkl', 
                        help='Path to the SMPL-X model.')
    parser.add_argument('--image_height', type=int, default=1080,
                        help='')
    parser.add_argument('--image_width', type=int, default=1080, 
                        help='')
    parser.add_argument('--sh_degree', type=int, default=3, 
                        help='')
    parser.add_argument('--num_epochs', type=int, default=1,
                        help='Number of training epochs')
    parser.add_argument('--learning_rate', type=float, default=1e-4,
                        help='Learning rate')
    parser.add_argument('--rgb', action='store_true', help='Whether to use RGB color')
    parser.add_argument('--use_ckpt', action='store_true', help='Whether to use checkpoint file')
    parser.add_argument('--ckpt_path', type=str, default=None,
                        help='Path to the checkpoint file.')
    parser.add_argument('--net_ckpt_path', type=str, default=None,
                        help='Path to the Gaussian net checkpoint file.')
    parser.add_argument('--animation_net_ckpt_path', type=str, default=None,
                        help='Path to the animation net checkpoint file.')  
    parser.add_argument('--output_dir', type=str, default='results',
                    help='Output directory for saving rendered images')
    
    args = parser.parse_args()

    net = GaussianNet(args).to(args.device)
    animation_net = AnimationNet(args).to(args.device)

    # load model
    if args.net_ckpt_path:
        net_ckpt_path = os.path.join(args.ckpt_path, args.net_ckpt_path)    
        net.load_state_dict(torch.load(net_ckpt_path))
    if args.animation_net_ckpt_path:
        animation_net_ckpt_path = os.path.join(args.ckpt_path, args.animation_net_ckpt_path)
        animation_net.load_state_dict(torch.load(animation_net_ckpt_path))

    net.eval()
    animation_net.eval()

    # load reference images
    dataset = VideoDataset(args)
    dataloader = torch.utils.data.DataLoader(dataset, batch_size=1, collate_fn=collate_fn)

    with torch.no_grad():
        for i, data in enumerate(dataloader):
            for k, v in data.smpl_parms.items():
                data.smpl_parms[k] = v.to(args.device)
            for k, v in data.cam_parms.items():
                data.cam_parms[k] = v.to(args.device)

            target_images = data.video.to(args.device)
            
            gaussian = net.forward(data)
            rendered_images = animation_net.forward(gaussian, data.smpl_parms, data.cam_parms).permute(0, 2, 3, 1)

<<<<<<< HEAD
        for j in range(rendered_images.shape[0]):
            save_path = f"{args.output_dir}/demo_frame_{i*4+j}_rendered.png"
            plt.imsave(save_path, rendered_images[j].detach().cpu().numpy())
            gt_path = f"{args.output_dir}/demo_frame_{i*4+j}_gt.png"
            plt.imsave(save_path, target_images[0, j].detach().cpu().numpy())
            print(f"Saved rendered and gt image to {save_path}")
=======
            for j in range(rendered_images.shape[0]):
                save_path = f"{args.output_dir}/demo_frame_{i*4+j}_rendered.png"
                plt.imsave(save_path, rendered_images[j].detach().cpu().numpy())
                gt_path = f"{args.output_dir}/demo_frame_{i*4+j}_gt.png"
                plt.imsave(gt_path, target_images[0, j].detach().cpu().numpy())
                print(f"Saved rendered and gt image to {save_path}")
>>>>>>> 22842d26

    
    # smpl_params_list = []
    # cam_params_list = []
    # for i, batch in enumerate(dataloader):
    #     if i >= 20:
    #         break
    #     for k, v in batch.smpl_parms.items():
    #         batch.smpl_parms[k] = v.to(args.device)
    #     for k, v in batch.cam_parms.items():
    #         batch.cam_parms[k] = v.to(args.device)
    #     smpl_params_list.append(batch.smpl_parms)
    #     cam_params_list.append(batch.cam_parms)
    
    # for i, (smpl_params, cam_params) in enumerate(zip(smpl_params_list, cam_params_list)):
    #     rendered_image = animation_net.forward(gaussian, smpl_params, cam_params).permute(0, 2, 3, 1)
    #     print(rendered_image.shape)
        
    #     save_path = f"{args.output_dir}/demo_frame_{i}.png"
    #     plt.imsave(save_path, rendered_image[0].detach().cpu().numpy())
    #     print(f"Saved rendered image to {save_path}")

if __name__ == "__main__":
    main()<|MERGE_RESOLUTION|>--- conflicted
+++ resolved
@@ -76,21 +76,12 @@
             gaussian = net.forward(data)
             rendered_images = animation_net.forward(gaussian, data.smpl_parms, data.cam_parms).permute(0, 2, 3, 1)
 
-<<<<<<< HEAD
-        for j in range(rendered_images.shape[0]):
-            save_path = f"{args.output_dir}/demo_frame_{i*4+j}_rendered.png"
-            plt.imsave(save_path, rendered_images[j].detach().cpu().numpy())
-            gt_path = f"{args.output_dir}/demo_frame_{i*4+j}_gt.png"
-            plt.imsave(save_path, target_images[0, j].detach().cpu().numpy())
-            print(f"Saved rendered and gt image to {save_path}")
-=======
             for j in range(rendered_images.shape[0]):
                 save_path = f"{args.output_dir}/demo_frame_{i*4+j}_rendered.png"
                 plt.imsave(save_path, rendered_images[j].detach().cpu().numpy())
                 gt_path = f"{args.output_dir}/demo_frame_{i*4+j}_gt.png"
                 plt.imsave(gt_path, target_images[0, j].detach().cpu().numpy())
                 print(f"Saved rendered and gt image to {save_path}")
->>>>>>> 22842d26
 
     
     # smpl_params_list = []
